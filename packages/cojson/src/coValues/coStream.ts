import { JsonObject, JsonValue } from "../jsonValue.js";
import { CoValue, CoID } from "../coValue.js";
import { isAccountID } from "../typeUtils/isAccountID.js";
import { isCoValue } from "../typeUtils/isCoValue.js";
import { CoValueCore } from "../coValueCore.js";
import { accountOrAgentIDfromSessionID } from "../typeUtils/accountOrAgentIDfromSessionID.js";
import { Group } from "./group.js";
import { AgentID, SessionID, TransactionID } from "../ids.js";
import { base64URLtoBytes, bytesToBase64url } from "../base64url.js";
<<<<<<< HEAD
import { AccountID, isAccountID } from "./account.js";
=======
import { AccountID } from "./account.js";
import { parseJSON } from "../jsonStringify.js";
>>>>>>> 72fce45b

export type BinaryStreamInfo = {
    mimeType: string;
    fileName?: string;
    totalSizeBytes?: number;
};

export type BinaryStreamStart = {
    type: "start";
} & BinaryStreamInfo;

export type BinaryStreamChunk = {
    type: "chunk";
    chunk: `binary_U${string}`;
};

export type BinaryStreamEnd = {
    type: "end";
};

export type BinaryCoStreamMeta = JsonObject & { type: "binary" };

export type BinaryStreamItem =
    | BinaryStreamStart
    | BinaryStreamChunk
    | BinaryStreamEnd;

export type CoStreamItem<Item extends JsonValue> = {
    value: Item;
    tx: TransactionID;
    madeAt: number;
};

export class CoStreamView<
    Item extends JsonValue = JsonValue,
    Meta extends JsonObject | null = JsonObject | null
> implements CoValue
{
    id: CoID<this>;
    type = "costream" as const;
    core: CoValueCore;
    items: {
        [key: SessionID]: CoStreamItem<Item>[];
    };
    readonly _item!: Item;

    constructor(core: CoValueCore) {
        this.id = core.id as CoID<this>;
        this.core = core;
        this.items = {};
        this.fillFromCoValue();
    }

    get headerMeta(): Meta {
        return this.core.header.meta as Meta;
    }

    get group(): Group {
        return this.core.getGroup();
    }

    /** Not yet implemented */
    atTime(_time: number): this {
        throw new Error("Not yet implemented");
    }

    /** @internal */
    protected fillFromCoValue() {
        this.items = {};

        for (const {
            txID,
            madeAt,
            changes,
        } of this.core.getValidSortedTransactions()) {
            for (const changeUntyped of changes) {
                const change = changeUntyped as Item;
                let entries = this.items[txID.sessionID];
                if (!entries) {
                    entries = [];
                    this.items[txID.sessionID] = entries;
                }
                entries.push({ value: change, madeAt, tx: txID });
            }
        }
    }

    getSingleStream():
        | (Item)[]
        | undefined {
        if (Object.keys(this.items).length === 0) {
            return undefined;
        } else if (Object.keys(this.items).length !== 1) {
            throw new Error(
                "CoStream.getSingleStream() can only be called when there is exactly one stream"
            );
        }

        return Object.values(this.items)[0]?.map((item) => item.value);
    }

    sessions(): SessionID[] {
        return Object.keys(this.items) as SessionID[];
    }

    accounts(): Set<AccountID> {
        return new Set(this.sessions().map(accountOrAgentIDfromSessionID).filter(isAccountID));
    }

    nthItemIn(
        sessionID: SessionID,
        n: number
    ):
        | {
              by: AccountID | AgentID;
              tx: TransactionID;
              at: Date;
              value: Item;
          }
        | undefined {
        const items = this.items[sessionID];
        if (!items) return;

        const item = items[n];
        if (!item) return;

        return {
            by: accountOrAgentIDfromSessionID(sessionID),
            tx: item.tx,
            at: new Date(item.madeAt),
            value: item.value,
        };
    }

    lastItemIn(sessionID: SessionID):
        | {
              by: AccountID | AgentID;
              tx: TransactionID;
              at: Date;
              value: Item;
          }
        | undefined {
        const items = this.items[sessionID];
        if (!items) return;
        return this.nthItemIn(sessionID, items.length - 1);
    }

    *itemsIn(sessionID: SessionID) {
        const items = this.items[sessionID];
        if (!items) return;
        for (const item of items) {
            yield {
                by: accountOrAgentIDfromSessionID(sessionID),
                tx: item.tx,
                at: new Date(item.madeAt),
                value: item.value as Item,
            };
        }
    }

    lastItemBy(account: AccountID | AgentID):
        | {
              by: AccountID | AgentID;
              tx: TransactionID;
              at: Date;
              value: Item;
          }
        | undefined {
        let latestItem:
            | {
                  by: AccountID | AgentID;
                  tx: TransactionID;
                  at: Date;
                  value: Item;
              }
            | undefined;

        for (const sessionID of Object.keys(this.items)) {
            if (sessionID.startsWith(account)) {
                const item = this.lastItemIn(sessionID as SessionID);
                if (!item) continue;
                if (!latestItem || item.at > latestItem.at) {
                    latestItem = {
                        by: item.by,
                        tx: item.tx,
                        at: item.at,
                        value: item.value,
                    };
                }
            }
        }

        return latestItem;
    }

    *itemsBy(account: AccountID | AgentID) {
        // TODO: this can be made more lazy without a huge collect and sort
        const items = [
            ...Object.keys(this.items).flatMap((sessionID) =>
                sessionID.startsWith(account)
                    ? [...this.itemsIn(sessionID as SessionID)].map((item) => ({
                          in: sessionID as SessionID,
                          ...item,
                      }))
                    : []
            ),
        ];

        items.sort((a, b) => a.at.getTime() - b.at.getTime());

        for (const item of items) {
            yield item;
        }
    }

    toJSON(): {
        [key: SessionID]: (Item )[];
    } {
        return Object.fromEntries(
            Object.entries(this.items).map(([sessionID, items]) => [
                sessionID,
                items.map((item) => item.value),
            ])
        );
    }

    subscribe(listener: (coStream: this) => void): () => void {
        return this.core.subscribe((content) => {
            listener(content as this);
        });
    }
}

export class CoStream<
        Item extends JsonValue = JsonValue,
        Meta extends JsonObject | null = JsonObject | null
    >
    extends CoStreamView<Item, Meta>
    implements CoValue
{
    push(
        item: Item,
        privacy: "private" | "trusting" = "private"
    ): this {
        this.core.makeTransaction([isCoValue(item) ? item.id : item], privacy);
        return new CoStream(this.core) as this;
    }

    mutate(mutator: (mutable: MutableCoStream<Item, Meta>) => void): this {
        const mutable = new MutableCoStream<Item, Meta>(this.core);
        mutator(mutable);
        return new CoStream(this.core) as this;
    }

    /** @deprecated Use `mutate` instead. */
    edit(mutator: (mutable: MutableCoStream<Item, Meta>) => void): this {
        return this.mutate(mutator);
    }
}

export class MutableCoStream<
        Item extends JsonValue,
        Meta extends JsonObject | null = JsonObject | null
    >
    extends CoStreamView<Item, Meta>
    implements CoValue
{
    push(
        item: Item,
        privacy: "private" | "trusting" = "private"
    ) {
        this.core.makeTransaction([isCoValue(item) ? item.id : item], privacy);
        this.fillFromCoValue();
    }
}

const binary_U_prefixLength = 8; // "binary_U".length;

export class BinaryCoStreamView<
        Meta extends BinaryCoStreamMeta = { type: "binary" }
    >
    extends CoStreamView<BinaryStreamItem, Meta>
    implements CoValue
{
    getBinaryChunks(
        allowUnfinished?: boolean,
    ):
        | (BinaryStreamInfo & { chunks: Uint8Array[]; finished: boolean })
        | undefined {
        // const before = performance.now();
        const items = this.getSingleStream();

        if (!items) return;

        const start = items[0];

        if (start?.type !== "start") {
            console.error("Invalid binary stream start", start);
            return;
        }

        const end = items[items.length - 1];

        if (end?.type !== "end" && !allowUnfinished) return;

        const chunks: Uint8Array[] = [];

        let finished = false;
        // let totalLength = 0;

        let lastProgressUpdate = Date.now();

        for (const item of items.slice(1)) {
            if (item.type === "end") {
                finished = true;
                break;
            }

            if (item.type !== "chunk") {
                console.error("Invalid binary stream chunk", item);
                return undefined;
            }

            const chunk = base64URLtoBytes(
                item.chunk.slice(binary_U_prefixLength)
            );
            // totalLength += chunk.length;
            chunks.push(chunk);

            if (Date.now() - lastProgressUpdate > 100) {
                lastProgressUpdate = Date.now();
            }
        }

        // const after = performance.now();
        // console.log(
        //     "getBinaryChunks bandwidth in MB/s",
        //     (1000 * totalLength) / (after - before) / (1024 * 1024)
        // );

        return {
            mimeType: start.mimeType,
            fileName: start.fileName,
            totalSizeBytes: start.totalSizeBytes,
            chunks,
            finished,
        };
    }
}

export class BinaryCoStream<
        Meta extends BinaryCoStreamMeta = { type: "binary" }
    >
    extends BinaryCoStreamView<Meta>
    implements CoValue
{
    /** @internal */
    push(
        item: BinaryStreamItem,
        privacy?: "private" | "trusting",
    ): this
    push(
        item: BinaryStreamItem,
        privacy: "private" | "trusting",
        returnNewStream: true
    ): this
    push(
        item: BinaryStreamItem,
        privacy: "private" | "trusting",
        returnNewStream: false
    ): void
    push(
        item: BinaryStreamItem,
        privacy: "private" | "trusting" = "private",
        returnNewStream: boolean = true
    ): this | void {
        this.core.makeTransaction([item], privacy);
        if (returnNewStream) {
            return new BinaryCoStream(this.core) as this;
        }
    }

    startBinaryStream(
        settings: BinaryStreamInfo,
        privacy: "private" | "trusting" = "private"
    ): void {
        return this.push(
            {
                type: "start",
                ...settings,
            } satisfies BinaryStreamStart,
            privacy,
            false
        );
    }

    pushBinaryStreamChunk(
        chunk: Uint8Array,
        privacy: "private" | "trusting" = "private"
    ): void {
        // const before = performance.now();
        return this.push(
            {
                type: "chunk",
                chunk: `binary_U${bytesToBase64url(chunk)}`,
            } satisfies BinaryStreamChunk,
            privacy,
            false
        );
        // const after = performance.now();
        // console.log(
        //     "pushBinaryStreamChunk bandwidth in MB/s",
        //     (1000 * chunk.length) / (after - before) / (1024 * 1024)
        // );
    }

    endBinaryStream(privacy: "private" | "trusting" = "private"): this {
        return this.push(
            {
                type: "end",
            } satisfies BinaryStreamEnd,
            privacy,
            true
        );
    }

    mutate(mutator: (mutable: MutableBinaryCoStream<Meta>) => void): this {
        const mutable = new MutableBinaryCoStream<Meta>(this.core);
        mutator(mutable);
        return new BinaryCoStream(this.core) as this;
    }

    /** @deprecated Use `mutate` instead. */
    edit(mutator: (mutable: MutableBinaryCoStream<Meta>) => void): this {
        return this.mutate(mutator);
    }
}

export class MutableBinaryCoStream<
        Meta extends BinaryCoStreamMeta = { type: "binary" }
    >
    extends BinaryCoStreamView<Meta>
    implements CoValue
{
    /** @internal */
    push(item: BinaryStreamItem, privacy: "private" | "trusting" = "private") {
        MutableCoStream.prototype.push.call(this, item, privacy);
    }

    startBinaryStream(
        settings: BinaryStreamInfo,
        privacy: "private" | "trusting" = "private"
    ) {
        this.push(
            {
                type: "start",
                ...settings,
            } satisfies BinaryStreamStart,
            privacy
        );
    }

    pushBinaryStreamChunk(
        chunk: Uint8Array,
        privacy: "private" | "trusting" = "private"
    ) {
        // const before = performance.now();
        this.push(
            {
                type: "chunk",
                chunk: `binary_U${bytesToBase64url(chunk)}`,
            } satisfies BinaryStreamChunk,
            privacy
        );
        // const after = performance.now();
        // console.log(
        //     "pushBinaryStreamChunk bandwidth in MB/s",
        //     (1000 * chunk.length) / (after - before) / (1024 * 1024)
        // );
    }

    endBinaryStream(privacy: "private" | "trusting" = "private") {
        this.push(
            {
                type: "end",
            } satisfies BinaryStreamEnd,
            privacy
        );
    }
}<|MERGE_RESOLUTION|>--- conflicted
+++ resolved
@@ -7,12 +7,7 @@
 import { Group } from "./group.js";
 import { AgentID, SessionID, TransactionID } from "../ids.js";
 import { base64URLtoBytes, bytesToBase64url } from "../base64url.js";
-<<<<<<< HEAD
-import { AccountID, isAccountID } from "./account.js";
-=======
 import { AccountID } from "./account.js";
-import { parseJSON } from "../jsonStringify.js";
->>>>>>> 72fce45b
 
 export type BinaryStreamInfo = {
     mimeType: string;
