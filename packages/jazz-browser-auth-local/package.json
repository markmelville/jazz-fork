{
    "name": "jazz-browser-auth-local",
<<<<<<< HEAD
    "version": "0.4.6",
=======
    "version": "0.4.13",
>>>>>>> 46330ae2
    "main": "dist/index.js",
    "types": "src/index.ts",
    "license": "MIT",
    "dependencies": {
<<<<<<< HEAD
        "jazz-browser": "^0.4.6",
=======
        "jazz-browser": "^0.4.13",
>>>>>>> 46330ae2
        "typescript": "^5.1.6"
    },
    "scripts": {
        "lint": "eslint src/**/*.ts",
        "build": "npm run lint && rm -rf ./dist && tsc --sourceMap --outDir dist",
        "prepublishOnly": "npm run build"
    },
    "gitHead": "33c27053293b4801b968c61d5c4c989f93a67d13"
}<|MERGE_RESOLUTION|>--- conflicted
+++ resolved
@@ -1,19 +1,11 @@
 {
     "name": "jazz-browser-auth-local",
-<<<<<<< HEAD
-    "version": "0.4.6",
-=======
     "version": "0.4.13",
->>>>>>> 46330ae2
     "main": "dist/index.js",
     "types": "src/index.ts",
     "license": "MIT",
     "dependencies": {
-<<<<<<< HEAD
-        "jazz-browser": "^0.4.6",
-=======
         "jazz-browser": "^0.4.13",
->>>>>>> 46330ae2
         "typescript": "^5.1.6"
     },
     "scripts": {
